--- conflicted
+++ resolved
@@ -98,7 +98,6 @@
 3. Submit Pull Request with comprehensive description of changes
 
 ## Contributors
-<<<<<<< HEAD
 
 <!-- readme: contributors -start -->
 <table>
@@ -118,9 +117,4 @@
         </a>
     </td></tr>
 </table>
-<!-- readme: contributors -end -->
-=======
-Eduardo Villalpando Mello (Author) [edvilme](https://github.com/edvilme)<br>
-Anthony E. Alvarez [anthonyalvarez](https://github.com/anthonyalvarez)<br>
-Jitesh Jayaraman [jiteshj2](https://github.com/jiteshj2)<br>
->>>>>>> 09356a1c
+<!-- readme: contributors -end -->