![Animated Web Components](img/Animated_Web_Components.png)

![Last Commit](https://img.shields.io/github/last-commit/edvilme/animated-web-components)

![Contributors](https://img.shields.io/github/contributors/edvilme/animated-web-components)


# Animated Web Components

Content on the web is increasingly _less static_. However adding even simple animations can be repetitive and verbose. This library uses Web Components to provide animations to objects inside a page. Still in development, more will be added soon.

## How To Use
To clone and run this, you'll need Git and Node.js (which comes with npm) installed on your computer. From your command line:


### Clone this repository
```bash
$ git clone https://github.com/edvilme/animated-web-components.git
```

### Go into the repository
```bash
$ cd animated-web-components
```

### Install dependencies
```bash
$ npm install animated-web-components
```
![NPM Install](img/npm-install.png)

### Load NPM module in your HTML File
```html
<script src="./node_modules/animated-web-components/index.js" type="module">
```
![HTML Script Tage](img/HTML-Script-Tag.png)



### Using a Content Delivery Network (CDN)
If you prerfer, you can use [Unpkg.com](https://unpkg.com)
```html
<script src="://unpkg.com/animated-web-components/index.js" type="module">
```

![Unpkg Tag](img/Uppkg-tag.png)

> Important! The script is to be executed as a **module** regardless of the installation

## Usage

### Floating Random Thing
Use this tag to make its content float around its parent. Can be set to duplicate on click
```html
<section>
    <floating-random-thing animation-range="20" animation-speed="100" duplicates="true" auto="true">
        <p>Hello</p>
    </floating-random-thing>
</section>
```
![Web-Component-tag](img/web-component-tag.png)

### Typing element
Use this tag to make a text content appear as if it were being typed.
```html
<section>
    <typing-element animation-speed="0.1" animation-enabled="true">
        <p>Hello World!</p>
    </typing-element>
</section>

```
![Typing](img/typing-tag.png)

Rich HTML can also be used to display complex content:
```html
<section>
    <typing-element animation-speed="0.1" animation-enabled="true">
        <div>
            <h1>Web Technologies</h1>
            <ul>
                <li>HTML</li>
                <li>CSS</li>
                <li>Javascrtip</li>
            </ul>
        </div>
    </typing-element>
</section>
```

![Typeing2](img/typing-tag2.png)


## Notes

> Important! Remember that all children must be wrapped in a **single** tag.

## How to Contribute
1. Clone repo and create a new branch: 
   ```bash
   $ git checkout https://github.com/edvilme/animated-web-components.git -b name_for_new_branch
   ```
2. Make changes and test
3. Submit Pull Request with comprehensive description of changes

<<<<<<< HEAD
## License

>    GPL-3.0
=======
## Contributors

<!-- readme: contributors -start -->
<table>
<tr>
    <td align="center">
        <a href="https://github.com/edvilme">
            <img src="https://avatars.githubusercontent.com/u/5952839?v=4" width="100;" alt="edvilme"/>
            <br />
            <sub><b>Eduardo Villalpando Mello</b></sub>
        </a>
    </td>
    <td align="center">
        <a href="https://github.com/anthonyalvarez">
            <img src="https://avatars.githubusercontent.com/u/1598435?v=4" width="100;" alt="anthonyalvarez"/>
            <br />
            <sub><b>Anthony E. Alvarez</b></sub>
        </a>
    </td></tr>
</table>
<!-- readme: contributors -end -->
>>>>>>> 420ec6b1
<|MERGE_RESOLUTION|>--- conflicted
+++ resolved
@@ -103,11 +103,10 @@
 2. Make changes and test
 3. Submit Pull Request with comprehensive description of changes
 
-<<<<<<< HEAD
 ## License
 
 >    GPL-3.0
-=======
+
 ## Contributors
 
 <!-- readme: contributors -start -->
@@ -128,5 +127,4 @@
         </a>
     </td></tr>
 </table>
-<!-- readme: contributors -end -->
->>>>>>> 420ec6b1
+<!-- readme: contributors -end -->